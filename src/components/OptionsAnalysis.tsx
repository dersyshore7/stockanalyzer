--- conflicted
+++ resolved
@@ -2,13 +2,9 @@
 import { addWeeks, format } from 'date-fns';
 import { Button } from '@/components/ui/button';
 import { Card, CardContent, CardHeader, CardTitle } from '@/components/ui/card';
-<<<<<<< HEAD
-import { getMultiTimeframeData, generateTechnicalAnalysis } from '@/services/alphaVantageApi';
-=======
 import { Badge } from '@/components/ui/badge';
 import { Input } from '@/components/ui/input';
-import { getMultiTimeframeData } from '@/services/alphaVantageApi';
->>>>>>> df88e8eb
+import { getMultiTimeframeData, generateTechnicalAnalysis } from '@/services/alphaVantageApi';
 import { generateMultiTimeframeCharts, ChartImage } from '@/services/chartGenerator';
 import { useTradeTracking } from '@/hooks/use-trade-tracking';
 import { priceMonitor } from '@/services/priceMonitoring';
@@ -212,7 +208,6 @@
             } else {
               throw new Error('Invalid response from OpenAI');
             }
-<<<<<<< HEAD
           };
 
           recommendation = await retryWithBackoff(makeOpenAIRequest, 3, 2000);
@@ -230,33 +225,6 @@
             } else {
               console.error('OpenAI API error:', openaiError.message);
               recommendation = generateTechnicalFallbackAnalysis(data, charts);
-=======
-            
-            try {
-              const parsedResponse: OpenAIRecommendationResponse = JSON.parse(jsonContent.trim());
-              console.log('Parsed OpenAI response:', parsedResponse);
-              recommendation = formatRecommendationForDisplay(parsedResponse);
-              console.log('Formatted recommendation:', recommendation);
-              
-              setRecommendations(prev => 
-                prev.map(r => 
-                  r.symbol === symbol 
-                    ? { 
-                        symbol, 
-                        recommendation, 
-                        loading: false,
-                        charts,
-                        parsedRecommendation: parsedResponse
-                      }
-                    : r
-                )
-              );
-              return;
-            } catch (jsonError) {
-              console.error('Failed to parse OpenAI JSON response, using raw content:', jsonError);
-              console.error('Content that failed to parse:', jsonContent);
-              recommendation = formatPlainTextResponse(content);
->>>>>>> df88e8eb
             }
           } else {
             recommendation = generateTechnicalFallbackAnalysis(data, charts);
